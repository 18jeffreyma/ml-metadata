--- conflicted
+++ resolved
@@ -63,17 +63,13 @@
       migration_options.enable_upgrade_migration = enable_upgrade_migration
       self._metadata_store = metadata_store_serialized.CreateMetadataStore(
           config.SerializeToString(), migration_options.SerializeToString())
-<<<<<<< HEAD
       logging.log(logging.INFO, 'MetadataStore with DB connection initialized with:')
       logging.log(logging.INFO, config)
-=======
-      logging.log(logging.INFO, 'MetadataStore with DB connection initialized')
       if config.HasField('retry_options'):
         self._max_num_retries = config.retry_options.max_num_retries
         logging.log(logging.INFO,
                     'retry options is overwritten: max_num_retries = %d',
                     self._max_num_retries)
->>>>>>> e4b49467
       return
     if not isinstance(config, metadata_store_pb2.MetadataStoreClientConfig):
       raise ValueError('MetadataStore is expecting either '
